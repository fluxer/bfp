#!/bin/python2

import qbrowse_ui
from PyQt4 import QtCore, QtGui, QtWebKit, QtNetwork
import sys, os, gc, libdesktop, libmisc

# prepare for lift-off
app_version = "0.9.9 (ff02686)"
app = QtGui.QApplication(sys.argv)
MainWindow = QtGui.QMainWindow()
ui = qbrowse_ui.Ui_MainWindow()
ui.setupUi(MainWindow)
config = libdesktop.Config()
general = libdesktop.General()
misc = libmisc.Misc()
home_page = 'http://google.com'

def setLook():
    general.set_style(app)
setLook()

def run_about():
    QtGui.QMessageBox.about(MainWindow, 'About', \
        '<b>QBrowse v' + app_version + '</b> by SmiL3y - xakepa10@gmail.com - under GPLv2')

class CookieJar(QtNetwork.QNetworkCookieJar):
    ''' Cookie jar to save cookies to disk if desired '''
    def __init__(self, parent=None):
        super(CookieJar, self).__init__(parent)
        cookies = []
        for line in misc.file_readlines(cookies_path):
            cookies += QtNetwork.QNetworkCookie.parseCookies(line.encode('utf-8'))
        self.setAllCookies(cookies)

    def purge_old_cookies(self):
        ''' Purge expired cookies from the cookie jar '''
        now = QtCore.QDateTime.currentDateTime()
        cookies = [c for c in self.allCookies()
                   if c.isSessionCookie() or c.expirationDate() >= now]
        self.setAllCookies(cookies)

    def setCookiesFromUrl(self, cookies, url):
        ''' Add the cookies in the cookies list to this cookie jar '''
        return super(CookieJar, self).setCookiesFromUrl(cookies, url)

    def saveCookies(self):
        ''' Save cookies to disk '''
        self.purge_old_cookies()
        lines = ''
        for cookie in self.allCookies():
            if not cookie.isSessionCookie():
                lines += (bytes(cookie.toRawForm()).decode('utf-8')) + '\n'
        misc.file_write(cookies_path, lines)


class NewTab(QtGui.QWidget):
    ''' Tab constructor '''
    def __init__(self, url='', parent=None):
        ''' Tab initialiser '''
        super(NewTab, self).__init__(parent)
        # set variables
        self.tab_index = ui.tabWidget.currentIndex()+1
        self.nam = manager
        self.icon_back = general.get_icon('back')
        self.icon_next = general.get_icon('forward')
        self.icon_reload = general.get_icon('reload')
        self.icon_stop = general.get_icon('exit')
        self.icon_new = general.get_icon('stock_new-tab')

        # add widgets
        mainLayout = QtGui.QVBoxLayout()
        secondLayout = QtGui.QHBoxLayout()
        self.backButton = QtGui.QPushButton()
        self.nextButton = QtGui.QPushButton()
        self.reloadStopButton = QtGui.QPushButton()
        self.newButton = QtGui.QPushButton()
        self.urlBox = QtGui.QComboBox()
        self.webView = QtWebKit.QWebView()
        self.progressBar = QtGui.QProgressBar()
        secondLayout.addWidget(self.backButton)
        secondLayout.addWidget(self.nextButton)
        secondLayout.addWidget(self.reloadStopButton)
        secondLayout.addWidget(self.newButton)
        secondLayout.addWidget(self.urlBox)
        mainLayout.addLayout(secondLayout)
        mainLayout.addWidget(self.webView)
        mainLayout.addWidget(self.progressBar)
        mainLayout.addStretch(1)
        self.setLayout(mainLayout)

        # setup widgets
        self.urlBox.setEditable(True)
        self.urlBox.setEditText(url)
        policy = QtGui.QSizePolicy(QtGui.QSizePolicy.Expanding, QtGui.QSizePolicy.Fixed)
        self.urlBox.setSizePolicy(policy)
        self.urlBox.setInsertPolicy(1)
        self.urlBox.currentIndexChanged.connect(self.path_changed)
        self.backButton.setEnabled(False)
        self.backButton.setIcon(self.icon_back)
        self.backButton.clicked.connect(self.page_back)
        self.backButton.setShortcut(QtGui.QKeySequence('CTRL+B'))
        self.nextButton.setEnabled(False)
        self.nextButton.setIcon(self.icon_next)
        self.nextButton.clicked.connect(self.page_next)
        self.nextButton.setShortcut(QtGui.QKeySequence('CTRL+N'))
        self.reloadStopButton.clicked.connect(self.page_reload_stop)
        self.reloadStopButton.setShortcut(QtGui.QKeySequence('CTRL+R'))
        self.newButton.setIcon(self.icon_new)
        self.newButton.clicked.connect(self.tab_new)
        self.newButton.setShortcut(QtGui.QKeySequence('CTRL+T'))
        self.webView.page().setLinkDelegationPolicy(QtWebKit.QWebPage.DelegateAllLinks)
        self.webView.linkClicked.connect(self.link_clicked)
        self.webView.urlChanged.connect(self.url_changed)
        self.webView.loadProgress.connect(self.load_progress)
        self.webView.titleChanged.connect(self.title_changed)
        self.webView.iconChanged.connect(self.icon_changed)
        ui.actionFind.triggered.disconnect()
        ui.actionFind.triggered.connect(self.action_find)
        ui.actionSearch.triggered.disconnect()
        ui.actionSearch.triggered.connect(self.action_search)

        # advanced funcitonality
        self.webView.page().setForwardUnsupportedContent(True)
        self.webView.page().unsupportedContent.connect(self.download)

        self.webView.settings().setAttribute(QtWebKit.QWebSettings.PluginsEnabled, \
            ui.actionPlugins.isChecked())
        self.webView.settings().setAttribute(QtWebKit.QWebSettings.JavascriptEnabled, \
            ui.actionJavascript.isChecked())
        if ui.actionAccessManager.isChecked():
            self.webView.page().setNetworkAccessManager(self.nam)
            self.webView.loadFinished.connect(cookie_jar.saveCookies)

        #self.webView.settings().setMaximumPagesInCache(0)
        #self.webView.settings().setObjectCacheCapacities(0, 0, 0)
        #self.webView.setContextMenuPolicy(QtCore.Qt.CustomContextMenu)
        #self.webView.customContextMenuRequested.connect(self.context_menu)

        # load page
        self.webView.setUrl(QtCore.QUrl(url))

    def path_changed(self):
        ''' Check if URL is sane '''
        url = str(self.urlBox.currentText())
        if not os.path.isfile(url) and not url.startswith('http://') \
            and not url.startswith('https://') and not url.startswith('ftp://') \
            and not url.startswith('ftps://'):
            url = 'http://' + url
        self.webView.setUrl(QtCore.QUrl(url))

    # basic functionality methods
    def url_changed(self, url):
        ''' Url have been changed by user '''
        history = self.webView.page().history()
        if history.canGoBack():
            self.backButton.setEnabled(True)
        else:
            self.backButton.setEnabled(False)
        if history.canGoForward():
            self.nextButton.setEnabled(True)
        else:
            self.nextButton.setEnabled(False)
        self.urlBox.setEditText(url.toString())


    def title_changed(self, title):
        '''  Web page title changed - change the tab name '''
        MainWindow.setWindowTitle(title)
        ui.tabWidget.setTabText(self.tab_index, title[:20])

<<<<<<< HEAD
=======
    def icon_changed(self):
        ui.tabWidget.setTabIcon(self.tab_index, self.webView.icon())

    def page_reload_stop(self):
        ''' Reload/stop loading the web page '''
        if self.progressBar.isHidden():
            self.reloadStopButton.setIcon(self.icon_stop)
            self.webView.setUrl(QtCore.QUrl(self.urlBox.currentText()))
        else:
            self.reloadStopButton.setIcon(self.icon_reload)
            self.webView.stop()

>>>>>>> b73ba0ce
    def link_clicked(self, url):
        ''' Update the URL if a link on a web page is clicked '''
        history = self.webView.page().history()
        if history.canGoBack():
            self.backButton.setEnabled(True)
        else:
            self.backButton.setEnabled(False)
        if history.canGoForward():
            self.nextButton.setEnabled(True)
        else:
            self.nextButton.setEnabled(False)
        self.webView.setUrl(QtCore.QUrl(url))

    def load_progress(self, load):
        ''' Page load progress '''
        if load == 100:
            self.reloadStopButton.setIcon(self.icon_reload)
            self.progressBar.hide()
            self.progressBar.setValue(0)
        else:
            self.progressBar.show()
            self.progressBar.setValue(load)
            self.progressBar.setStatusTip(self.webView.statusTip())
            self.reloadStopButton.setIcon(self.icon_stop)

    def page_back(self):
        ''' Back button clicked, go one page back '''
        history = self.webView.page().history()
        history.back()
        if history.canGoBack():
            self.backButton.setEnabled(True)
        else:
            self.backButton.setEnabled(False)

    def page_next(self):
        ''' Next button clicked, go to next page '''
        history = self.webView.page().history()
        history.forward()
        if history.canGoForward():
            self.nextButton.setEnabled(True)
        else:
            self.nextButton.setEnabled(False)

    def page_reload_stop(self):
        ''' Reload/stop loading the web page '''
        if self.progressBar.isHidden():
            self.reloadStopButton.setIcon(self.icon_stop)
            self.webView.setUrl(QtCore.QUrl(self.urlBox.currentText()))
        else:
            self.reloadStopButton.setIcon(self.icon_reload)
            self.webView.stop()

    def tab_check_closable(self):
        if ui.tabWidget.count() == 1:
            ui.tabWidget.setTabsClosable(False)
        else:
            ui.tabWidget.setTabsClosable(True)

    def tab_new(self, url):
        ''' Create a new tab '''
        if not url:
            url = home_page
        index = self.tab_index+1
        MainWindow.setWindowTitle('New tab')
        ui.tabWidget.insertTab(index, NewTab(url), 'New tab')
        ui.tabWidget.setCurrentIndex(index)
        self.tab_check_closable()

    def tab_close(self, index):
        ''' Destroy this tab '''
        self.deleteLater()
        self.progressBar.close()
        ui.tabWidget.removeTab(index)
        self.tab_check_closable()
        gc.collect()

    def action_find(self):
        ''' Find text in current page '''
        svar, ok = QtGui.QInputDialog.getText(MainWindow, 'Find', '')
        if ok and svar:
            self.webView.findText(svar, self.webView.page().HighlightAllOccurrences)

    def action_search(self):
        ''' Search the internet '''
        svar, ok = QtGui.QInputDialog.getText(MainWindow, 'Search', '')
        if ok and svar:
            self.tab_new('duckduckgo.com/?q=' + svar)

    def download(self, reply):
        ''' Download a URL '''
        sfile = str(reply.url().toString())
        sdir = str(QtGui.QFileDialog.getSaveFileName(MainWindow, 'Save', os.path.basename(sfile)))
        if sdir:
            try:
                misc.fetch(sfile, sdir)
                QtGui.QMessageBox.information(MainWindow, 'Info', \
                    'Dowload of <b>' + sfile + '</b> complete.')
            except Exception as detail:
                QtGui.QMessageBox.critical(MainWindow, 'Critical', str(detail))

    def context_menu(self):
        # FIXME: enable actions depending on what is possible
        menu = QtGui.QMenu()
        menu.addAction(self.icon_back, 'Back', self.page_back)
        menu.addAction(self.icon_next, 'Next', self.page_next)
        menu.addAction(self.icon_reload, 'Reload', self.page_reload_stop)
        menu.addAction(self.icon_new, 'Open in new tab', \
            lambda url=self.webView.page().selectedText(): self.tab_new(url))
        menu.popup(QtGui.QCursor.pos())

def tab_remove(index):
    ''' Remove tab from UI '''
    ui.tabWidget.widget(index).tab_close(index)

ui.tabWidget.tabCloseRequested.connect(tab_remove)
ui.actionQuit.triggered.connect(sys.exit)
ui.actionAbout.triggered.connect(run_about)

# initialise
disk_cache = QtNetwork.QNetworkDiskCache()
home_path = str(QtCore.QDir.homePath())
cache_path = home_path + '/.cache/qbrowse/cache'
cookies_path = home_path + '/.cache/qbrowse/cookies.txt'
misc.dir_create(cache_path)
misc.file_touch(cookies_path)
disk_cache.setCacheDirectory(cache_path)
disk_cache.setMaximumCacheSize(50000000)
manager = QtNetwork.QNetworkAccessManager()
manager.setCache(disk_cache)
cookie_jar = CookieJar()
manager.setCookieJar(cookie_jar)
NewTab().tab_new(home_page)

# watch configs for changes
def reload_browser():
    global config
    reload(libdesktop)
    config = libdesktop.Config()
    setLook()

watcher1 = QtCore.QFileSystemWatcher()
watcher1.addPath(config.settings.fileName())
watcher1.fileChanged.connect(reload_browser)

MainWindow.showMaximized()
sys.exit(app.exec_())<|MERGE_RESOLUTION|>--- conflicted
+++ resolved
@@ -168,21 +168,9 @@
         MainWindow.setWindowTitle(title)
         ui.tabWidget.setTabText(self.tab_index, title[:20])
 
-<<<<<<< HEAD
-=======
     def icon_changed(self):
         ui.tabWidget.setTabIcon(self.tab_index, self.webView.icon())
 
-    def page_reload_stop(self):
-        ''' Reload/stop loading the web page '''
-        if self.progressBar.isHidden():
-            self.reloadStopButton.setIcon(self.icon_stop)
-            self.webView.setUrl(QtCore.QUrl(self.urlBox.currentText()))
-        else:
-            self.reloadStopButton.setIcon(self.icon_reload)
-            self.webView.stop()
-
->>>>>>> b73ba0ce
     def link_clicked(self, url):
         ''' Update the URL if a link on a web page is clicked '''
         history = self.webView.page().history()
@@ -236,6 +224,7 @@
             self.webView.stop()
 
     def tab_check_closable(self):
+        ''' Check if tabs should be closable '''
         if ui.tabWidget.count() == 1:
             ui.tabWidget.setTabsClosable(False)
         else:
