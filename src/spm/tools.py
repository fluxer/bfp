#!/bin/python2

import gettext
_ = gettext.translation('spm', fallback=True).gettext

import sys
import argparse
import subprocess
import tarfile
import zipfile
import shutil
import os
import re
import difflib
import pwd, grp
import ftplib
if sys.version < '3':
    import ConfigParser as configparser
    from urllib2 import HTTPError
    from urllib2 import urlopen
    import SimpleHTTPServer as HTTPServer
    import SocketServer as socketserver
else:
    import configparser
    from urllib.error import HTTPError
    from urllib.request import urlopen
    import http.server as HTTPServer
    import socketserver

import libmessage
message = libmessage.Message()
import libmisc
misc = libmisc.Misc()
import libpackage
database = libpackage.Database()
import libspm
misc.GPG_DIR = libspm.GPG_DIR

app_version = "1.7.6 (6671719)"

class Check(object):
    ''' Check runtime dependencies of local targets '''
    def __init__(self, targets, do_fast=False, do_depends=False, \
        do_reverse=False, do_adjust=False):
        self.targets = targets
        self.do_fast = do_fast
        self.do_depends = do_depends
        self.do_reverse = do_reverse
        self.do_adjust = do_adjust
        self.check_targets = []

        for target in database.local_all(basename=True):
            if target in self.targets:
                if self.do_reverse:
                    self.check_targets.extend(database.local_rdepends(target))
                elif self.do_depends:
                    self.check_targets.extend(database.local_metadata(target, 'depends'))
                else:
                    self.check_targets.append(target)

    def main(self):
        ''' Check if runtime dependencies of target are satisfied '''
        for target in self.check_targets:
            message.sub_info(_('Checking'), target)
            target_metadata = os.path.join(libspm.LOCAL_DIR, target, 'metadata')
            target_footprint = database.local_metadata(target, 'footprint')
            target_depends = database.local_metadata(target, 'depends')
            target_adepends = []

            missing_detected = False
            required = []
            for sfile in target_footprint.splitlines():
                sfile = os.path.join(libspm.ROOT_DIR, sfile)
                if os.path.islink(sfile):
                    continue
                elif not os.path.isfile(sfile):
                    continue
                elif self.do_fast:
                    if '/include/' in sfile or '/share/man' in sfile \
                        or '/share/locale/' in sfile or '/share/i18n/' in sfile \
                        or '/share/info/' in sfile:
                        message.sub_debug(_('Skipping'), sfile)
                        continue

                message.sub_debug(_('Path'), sfile)
                smime = misc.file_mime(sfile)
                if smime == 'application/x-executable' or smime == 'application/x-sharedlib':
                    libraries = misc.system_scanelf(sfile, sflags='-L')
                    if not libraries:
                        continue # static binary
                    required.extend(libraries.split(','))

                elif smime == 'text/plain' or smime == 'text/x-shellscript' \
                    or smime == 'text/x-python' or smime == 'text/x-perl' \
                    or smime == 'text/x-php' or smime == 'text/x-ruby' \
                    or smime == 'text/x-lua' or smime == 'text/x-tcl' \
                    or smime == 'text/x-awk' or smime == 'text/x-gawk':
                    # https://en.wikipedia.org/wiki/Comparison_of_command_shells
                    bang_regexp = '^#!(?:(?: )+)?(?:/.*)+(?:(?: )+)?'
                    bang_regexp += '(?:sh|bash|dash|ksh|csh|tcsh|tclsh|scsh|fish'
                    bang_regexp += '|zsh|ash|python|perl|php|ruby|lua|wish|(?:g)?awk)'
                    bang_regexp += '(?:(?:\\d(?:.)?)+)?(?:\\s|$)'
                    fmatch = misc.file_search(bang_regexp, sfile, exact=False, escape=False)
                    if fmatch:
                        fmatch = fmatch[0].replace('#!', '').strip().split()[0]
                        required.append(fmatch)

            checked = []
            for req in required:
                if req in checked or not req:
                    continue
                rreq = os.path.realpath(req)
                match = database.local_belongs('(?:^|\\s)%s(?:$|\\s)' % re.escape(rreq), escape=False)
                if match and len(match) > 1:
                    message.sub_warning(_('Multiple providers for %s') % rreq, match)
                    if target in match:
                        match = target
                    else:
                        match = match[0]
                match = misc.string_convert(match)
                if not match in target_adepends and not match == target:
                    target_adepends.append(match)

                if match == target or rreq in target_footprint.splitlines():
                    message.sub_debug(_('Dependency needed but in target'), match)
                elif match and match in target_depends:
                    message.sub_debug(_('Dependency needed but in dependencies'), match)
                elif match and not match in target_depends:
                    message.sub_debug(_('Dependency needed but in local'), match)
                    target_depends.append(match)
                elif libspm.IGNORE_MISSING:
                    message.sub_warning(_('Dependency needed, not in any local'), rreq)
                else:
                    message.sub_critical(_('Dependency needed, not in any local'), rreq)
                    missing_detected = True
                checked.append(req)
            if missing_detected:
                sys.exit(2)

            for a in target_depends:
                if not a in target_adepends:
                    message.sub_warning(_('Unnecessary explicit dependencies'), a)

            if self.do_adjust:
                message.sub_debug(_('Adjusting target dependencies'))
                content = misc.file_read(target_metadata)
                for line in misc.file_readlines(target_metadata):
                    if line.startswith('depends='):
                        content = content.replace(line, \
                            'depends=%s' % misc.string_convert(target_depends))
                misc.file_write(target_metadata, content)


class Clean(object):
    ''' Check for targets that are not required by other '''
    def __init__(self):
        # don't bother for targets in the base group
        self.base_targets = database.remote_alias('base')

    def main(self):
        ''' Looks for target match and then execute action for every target '''
        for target in database.local_all(basename=True):
            if target in self.base_targets:
                continue

            if not database.local_rdepends(target):
                message.sub_warning(_('Unneded target'), target)


class Dist(object):
    ''' Distribute ports '''
    def __init__(self, targets, do_sources=False, do_clean=False, \
        directory=misc.dir_current()):
        self.targets = targets
        self.do_sources = do_sources
        self.do_clean = do_clean
        self.directory = directory

    def main(self):
        ''' Looks for target match and then execute action for every target '''
        for target in self.targets:
            target_directory = database.remote_search(target)
            if not target_directory:
                message.sub_critical(_('Invalid target'), target)
                sys.exit(2)
            # in case target is a directory ending with a slash basename gets
            # confused so normalize the path before first
            target_basename = os.path.basename(os.path.normpath(target))

            target_version = database.remote_metadata(target, 'version')
            target_distfile = os.path.join(self.directory, \
                target_basename + '_' + target_version + '.tar.bz2')
            target_sources = database.remote_metadata(target, 'sources')
            target_pgpkeys = database.remote_metadata(target, 'pgpkeys')

            if self.do_sources:
                message.sub_info(_('Preparing PGP keys'))
                if target_pgpkeys and libspm.VERIFY:
                    misc.gpg_receive(target_pgpkeys, libspm.KEYSERVERS)

                message.sub_info(_('Preparing sources'))
                for src_url in target_sources:
                    src_base = os.path.basename(src_url)
                    src_file = os.path.join(target_directory, src_base)

                    if not os.path.isfile(src_file):
                        message.sub_debug(_('Fetching'), src_url)
                        misc.fetch(src_url, src_file, libspm.MIRRORS, 'distfiles/')

                    if src_url.endswith(('.asc', '.sig')) and libspm.VERIFY:
                        message.sub_debug(_('Verifying'), src_url)
                        misc.gpg_verify(src_file)

            message.sub_info(_('Compressing'), target_distfile)
            misc.archive_compress((target_directory,), target_distfile, target_directory)
            if libspm.SIGN:
                message.sub_info(_('Signing'), target_distfile)
                misc.gpg_sign(target_distfile, libspm.SIGN)

            if self.do_clean:
                message.sub_info(_('Purging sources'))
                for src_url in target_sources:
                    src_base = os.path.basename(src_url)

                    src_file = os.path.join(target_directory, src_base)
                    if src_url.startswith(('http://', 'https://', 'ftp://', \
                        'ftps://')):
                        if os.path.isfile(src_file):
                            message.sub_debug(_('Removing'), src_file)
                            os.unlink(src_file)
                    elif src_url.startswith('git://') or src_url.endswith('.git'):
                        if os.path.isdir(src_file):
                            message.sub_debug(_('Removing'), src_file)
                            misc.dir_remove(src_file)


class Lint(object):
    ''' Check sanity of local targets '''
    def __init__(self, targets, man=False, udev=False, symlink=False, \
        doc=False, module=False, footprint=False, builddir=False, \
        ownership=False, executable=False, path=False, shebang=False, \
        backup=False, conflicts=False, debug=False):
        self.targets = targets
        self.man = man
        self.udev = udev
        self.symlink = symlink
        self.doc = doc
        self.module = module
        self.footprint = footprint
        self.builddir = builddir
        self.ownership = ownership
        self.executable = executable
        self.path = path
        self.shebang = shebang
        self.backup = backup
        self.conflicts = conflicts
        self.debug = debug

    def _check_ownership(self, spath):
        stat = os.stat(spath)
        unkown = False
        try:
            pwd.getpwuid(stat.st_uid)
        except KeyError:
            unkown = True
        try:
            grp.getgrgid(stat.st_gid)
        except KeyError:
            unkown = True
        if unkown:
            message.sub_warning(_('Unknown owner of'), spath)

    def main(self):
        ''' Looks for target match and then execute action for every target '''
        for target in database.local_all(basename=True):
            if target in self.targets:
                message.sub_info(_('Checking'), target)
                target_footprint = database.local_metadata(target, 'footprint')
                target_footprint_lines = target_footprint.splitlines()

                for sfile in target_footprint_lines:
                    if not os.path.exists(sfile):
                        message.sub_warning(_('File does not exist'), sfile)
                        target_footprint_lines.remove(sfile)

                if self.man:
                    if not misc.string_search('/share/man/', target_footprint):
                        message.sub_warning(_('No manual page(s)'))

                if self.udev:
                    if misc.string_search('(\\s|^)/lib/udev/rules.d/', \
                        target_footprint, escape=False) \
                        and misc.string_search('(\\s|^)/usr/(s)?bin/', \
                        target_footprint, escape=False):
                        message.sub_warning(_('Cross-filesystem udev rule(s)'))

                if self.symlink:
                    for sfile in target_footprint_lines:
                        if os.path.islink(sfile):
                            if not sfile.startswith('/usr/') \
                                and os.path.realpath(sfile).startswith('/usr/'):
                                message.sub_warning(_('Cross-filesystem symlink'), sfile)
                            elif not sfile.startswith('/var/') \
                                and os.path.realpath(sfile).startswith('/var/'):
                                message.sub_warning(_('Cross-filesystem symlink'), sfile)
                            elif not sfile.startswith('/boot/') \
                                and os.path.realpath(sfile).startswith('/boot/'):
                                message.sub_warning(_('Cross-filesystem symlink'), sfile)
                        elif os.stat(sfile).st_nlink == 2:
                                message.sub_warning(_('Hardlink'), sfile)

                if self.doc:
                    if misc.string_search('/doc/|/gtk-doc', target_footprint, escape=False):
                        message.sub_warning(_('Documentation provided'))

                if self.module:
<<<<<<< HEAD
                    for sfile in target_footprint_lines:
                        if sfile.endswith(('.ko', '.ko.gz', '.ko.bz2', 'ko.xz')) \
                            and not os.path.dirname(sfile).endswith('/misc'):
                            message.sub_warning(_('Extra module(s) in non-standard directory'), sfile)
=======
                    for sfile in target_footprint.splitlines():
                        if sfile.endswith(('.ko', '.ko.gz', '.ko.bz2', 'ko.xz')) \
                            and not os.path.dirname(sfile).endswith('/misc'):
                            message.sub_warning(_('Extra module(s) in non-standard directory'))
>>>>>>> 7feecdf5

                if self.footprint:
                    if not target_footprint:
                        message.sub_warning(_('Empty footprint'))

                if self.builddir:
                    for sfile in target_footprint_lines:
                        if os.path.islink(sfile):
                            continue

                        if misc.file_search(libspm.BUILD_DIR, sfile):
                            message.sub_warning(_('Build directory trace(s)'), sfile)

                if self.ownership:
                    for sfile in target_footprint_lines:
                        if os.path.islink(sfile):
                            continue

                        self._check_ownership(sfile)
                        self._check_ownership(os.path.dirname(sfile))

                if self.executable:
                    # FIXME: false positives if run as non-root
                    for sfile in target_footprint_lines:
                        if os.path.islink(sfile):
                            continue

                        if sfile.startswith(('/bin', '/sbin', '/usr/bin', '/usr/sbin')) \
                            and not os.access(sfile, os.X_OK):
                            message.sub_warning(_('File in PATH is not executable'), sfile)

                if self.path:
                    for sfile in target_footprint_lines:
                        if sfile.startswith(('/bin', '/sbin', '/usr/bin', '/usr/sbin')):
                            for spath in ('/bin', '/sbin', '/usr/bin', '/usr/sbin'):
                                xfile = spath + '/' + os.path.basename(sfile)
                                if sfile == xfile or not os.path.exists(xfile):
                                    continue
                                regex = '(/usr)?/(s)?bin/' + re.escape(os.path.basename(sfile)) + '(\\s|$)'
                                match = database.local_belongs(regex, escape=False)
                                if len(match) > 1:
                                    message.sub_warning(_('File in PATH overlaps with'), match)

                if self.shebang:
                    for sfile in target_footprint_lines:
                        if os.path.islink(sfile):
                            continue

                        smime = misc.file_mime(sfile)
                        if smime == 'text/plain' or smime == 'text/x-shellscript' \
                            or smime == 'text/x-python' or smime == 'text/x-perl' \
                            or smime == 'text/x-php' or smime == 'text/x-ruby' \
                            or smime == 'text/x-lua' or smime == 'text/x-tcl' \
                            or smime == 'text/x-awk' or smime == 'text/x-gawk':
                            # https://en.wikipedia.org/wiki/Comparison_of_command_shells
                            bang_regexp = '^#!(?:(?: )+)?(?:/.*)+(?:(?: )+)?'
                            bang_regexp += '(?:sh|bash|dash|ksh|csh|tcsh|tclsh|scsh|fish'
                            bang_regexp += '|zsh|ash|python|perl|php|ruby|lua|wish|(?:g)?awk)'
                            bang_regexp += '(?:(?:\\d(?:.)?)+)?(?:\\s|$)'
                            match = misc.file_search(bang_regexp, sfile, exact=False, escape=False)
                            if match:
                                match = match[0].replace('#!', '').strip().split()[0]
                                if not database.local_belongs(match, exact=True, escape=False):
                                    message.sub_warning(_('Invalid shebang'), sfile)

                if self.backup:
                    for sfile in target_footprint_lines:
                        backups = database.remote_metadata(target, 'backup')
                        if not os.path.exists(sfile) and sfile.lstrip('/') in backups:
                            message.sub_warning(_('Possibly unnecessary backup of file'), sfile)
                        elif sfile.endswith('.conf') and not sfile.lstrip('/') in backups:
                            message.sub_warning(_('Possibly undefined backup of file'), sfile)

                if self.conflicts:
                    for local in database.local_all(basename=True):
                        if local == target:
                            continue
                        footprint = database.local_metadata(local, 'footprint').splitlines()
                        for sfile in target_footprint_lines:
                            if sfile in footprint:
                                message.sub_warning(_('Possibly conflicting file with %s') % local, sfile)

                if self.debug:
                    found_debug = 'lib/debug/' in target_footprint
                    found_exe = False
                    if not found_debug:
                        for sfile in target_footprint_lines:
                            smime = misc.file_mime(sfile)
                            if smime == 'application/x-executable' \
                                or smime == 'application/x-sharedlib' \
                                or smime == 'application/x-archive':
                                found_exe = True
                                break
                    if not found_debug and found_exe:
                        message.sub_warning(_('Debug symbols missing'))


class Sane(object):
    ''' Check sanity of SRCBUILDs '''
    def __init__(self, targets, enable=False, disable=False, null=False, \
        maintainer=False, note=False, variables=False, triggers=False, \
        users=False, groups=False, signatures=False):
        self.targets = targets
        self.enable = enable
        self.disable = disable
        self.null = null
        self.maintainer = maintainer
        self.note = note
        self.variables = variables
        self.triggers = triggers
        self.users = users
        self.groups = groups
        self.signatures = signatures

    def main(self):
        ''' Looks for target match and then execute action for every target '''
        for target in self.targets:
            match = database.remote_search(target)
            if match:
                message.sub_info(_('Checking'), target)
                target_srcbuild = os.path.join(match, 'SRCBUILD')

                if self.enable:
                    if misc.file_search('--enable-', target_srcbuild):
                        message.sub_warning(_('Explicit --enable argument(s)'))
                    if misc.file_search('--with-', target_srcbuild):
                        message.sub_warning(_('Explicit --with argument(s)'))

                if self.disable:
                    if misc.file_search('--disable-', target_srcbuild):
                        message.sub_warning(_('Explicit --disable argument(s)'))
                    if misc.file_search('--without-', target_srcbuild):
                        message.sub_warning(_('Explicit --without argument(s)'))

                if self.null:
                    if misc.file_search('/dev/null', target_srcbuild):
                        message.sub_warning(_('Possible /dev/null output redirection'))

                if self.maintainer:
                    if not misc.file_search('(\\s|^)# [mM]aintainer:', target_srcbuild, escape=False):
                        message.sub_warning(_('No maintainer mentioned'))

                if self.note:
                    if misc.file_search('(FIXME|TODO)', target_srcbuild, escape=False):
                        message.sub_warning(_('FIXME/TODO note(s)'))

                if self.variables:
                    content = misc.file_read(target_srcbuild)
                    if not 'version=' in content or not 'description=' in content:
                        message.sub_warning(_('Essential variable(s) missing'))
                    if 'version=(' in content or 'description=(' in content:
                        message.sub_warning(_('String variable(s) defined as array'))
                    # TODO: check for arrays defined as strings

                if self.triggers:
                    regex = '(?:\\s|^)(ldconfig|mandb|update-desktop-database'
                    regex += '|update-mime-database|xdg-icon-resource|depmod'
                    regex += '|gio-querymodules|pango-querymodules|install-info'
                    regex += '|gtk-query-immodules-2.0|gtk-query-immodules-3.0'
                    regex += '|gdk-pixbuf-query-loaders|glib-compile-schemas'
                    regex += '|gtk-update-icon-cache|mkinitfs|grub-mkconfig'
                    regex += '|update-grub)(?:\\s|$)'
                    if misc.file_search(regex, target_srcbuild, escape=False):
                        message.sub_warning(_('Possible unnecessary triggers invocation(s)'))

                if self.users:
                    if misc.file_search('useradd|adduser', target_srcbuild, escape=False) \
                        and not misc.file_search('userdel|deluser', target_srcbuild, escape=False):
                        message.sub_warning(_('User(s) added but not deleted'))

                if self.groups:
                    if misc.file_search('groupadd|addgroup', target_srcbuild, escape=False) \
                        and not misc.file_search('groupdel|delgroup', target_srcbuild, escape=False):
                        message.sub_warning(_('Group(s) added but not deleted'))

                if self.signatures:
                    sources = database.remote_metadata(target, 'sources')
                    for src in sources:
                        if src.startswith(('http://', 'https://', 'ftp://', 'ftps://')):
                            sig1 = '%s.sig' % src
                            sig2 = '%s.asc' % src
                            if sig1 in sources or sig2 in sources:
                                message.sub_debug(_('Signature already in sources for'), src)
                                continue
                            if misc.url_ping(sig1):
                                message.sub_warning(_('Signature available but not in sources'), sig1)
                            elif misc.url_ping(sig2):
                                message.sub_warning(_('Signature available but not in sources'), sig2)

class Merge(object):
    ''' Merge backup files '''
    def __init__(self):
        self.targets = database.local_all(basename=True)

    def merge(self, origfile, backfile):
        message.sub_warning(_('Backup file detected'), backfile)
        editor = os.environ.get('EDITOR')
        if not editor:
            editor = misc.whereis('vim')
        action = raw_input(_('''
    What do you want to do:

        1. View difference
        2. Edit original
        3. Edit backup
        4. Replace original with backup
        5. Remove backup
        *. Continue
'''))
        if action == '1':
            print('\n' + '*' * 80)
            for line in list(difflib.Differ().compare( \
                misc.file_readlines(backfile), \
                misc.file_readlines(origfile))):
                print(line)
            print('*' * 80 + '\n')
            self.merge(origfile, backfile)
        elif action == '2':
            misc.system_command((editor, origfile))
            self.merge(origfile, backfile)
        elif action == '3':
            misc.system_command((editor, backfile))
            self.merge(origfile, backfile)
        elif action == '4':
            shutil.copy2(backfile, origfile)
            os.unlink(backfile)
        elif action == '5':
            os.unlink(backfile)

    def main(self):
        for target in self.targets:
            message.sub_info(_('Checking'), target)
            backups = database.remote_metadata(target, 'backup')
            if not backups:
                backups = []
            for sfile in database.local_metadata(target, 'footprint').splitlines():
                if sfile.endswith('.conf'):
                    backups.append(sfile)

            for sfile in backups:
                origfile = os.path.join(libspm.ROOT_DIR, sfile)
                backfile = '%s.backup' % origfile
                if os.path.isfile(origfile) and os.path.isfile(backfile):
                    if misc.file_read(origfile) == misc.file_read(backfile):
                        message.sub_debug('Original and backup are not different', origfile)
                        continue
                    self.merge(origfile, backfile)


class Edit(object):
    ''' Edit SRCBUILDs from repository via EDITOR (fallbacks to vim) '''
    def __init__(self, targets):
        self.targets = targets

    def main(self):
        editor = os.environ.get('EDITOR')
        if not editor:
            editor = misc.whereis('vim')
        for target in self.targets:
            match = database.remote_search(target)
            if match:
                misc.system_command((editor, os.path.join(match, 'SRCBUILD')))


class Which(object):
    ''' Print full path to SRCBUILD of target(s) '''
    def __init__(self, pattern, cat=False, plain=False):
        self.pattern = pattern
        self.cat = cat
        self.plain = plain

    def main(self):
        for target in database.remote_all(basename=False):
            if re.search(self.pattern, target):
                if self.plain:
                    print(target)
                else:
                    message.sub_info(_('Match'), target)
                if self.cat:
                    print(misc.file_read(target + '/SRCBUILD'))


class Pack(object):
    ''' Pack local (installed) target files into tarball '''
    def __init__(self, targets, directory=misc.dir_current()):
        self.targets = targets
        self.directory = directory

    def main(self):
        for target in self.targets:
            if database.local_search(target):
                target_version = database.remote_metadata(target, 'version')
                target_packfile = os.path.join(self.directory, \
                    os.path.basename(target) + '_' + target_version + '.tar.bz2')

                content = database.local_metadata(target, 'footprint').splitlines()
                # add metadata directory, it is not listed in the footprint
                content.append(os.path.join(libspm.LOCAL_DIR, target))

                message.sub_info(_('Compressing'), target_packfile)
                misc.archive_compress(content, target_packfile, '/')
                if libspm.SIGN:
                    message.sub_info(_('Signing'), target_packfile)
                    misc.gpg_sign(target_packfile, libspm.SIGN)


class Pkg(object):
    ''' Fetch Arch Linux package files '''
    def __init__(self, targets, directory=misc.dir_current()):
        self.targets = targets
        self.directory = directory
        self.GIT_DIRS = (
            '/svntogit/packages.git/plain/%s/trunk',
            '/svntogit/community.git/plain/%s/trunk'
        )
        self.GIT_URL = 'http://projects.archlinux.org'


    def get_git_links(self, pkgname):
        """Search the Git interface on archlinux.org."""
        for d in self.GIT_DIRS:
            url = self.GIT_URL + d % pkgname
            try:
                f = urlopen(url)
                for line in f:
                    m = re.search(r"href='(.+?)'>(.+?)<".encode('utf-8'), line)
                    if m:
                        href = m.group(1).decode()
                        name = m.group(2).decode()
                        if name[:2] != '..':
                            yield self.GIT_URL + href, name
                f.close()
                return
            except HTTPError as e:
                if e.code != 404:
                    raise

    def main(self):
        not_found = []
        for target in self.targets:
            urls = list(self.get_git_links(target))
            if urls:
                message.sub_info(_('Fetching package files'), target)
                message.sub_debug(_('Webpage'), os.path.dirname(urls[0][0]))
                pkgdir = os.path.join(self.directory, target)
                misc.dir_create(pkgdir)
                for href, name in urls:
                    message.sub_debug(_('Fetching'), href)
                    misc.fetch(href, os.path.join(pkgdir, name))
            else:
                not_found.append(target)

        if not_found:
            for target in not_found:
                message.sub_critical(_('Invalid target'), target)
            sys.exit(2)


class Serve(object):
    ''' Serve cache directories with local network parties '''
    def __init__(self, port, address):
        self.port = port
        self.address = address

    def main(self):
        httpd = None
        try:
            message.sub_info(_('Serving caches directory'))
            os.chdir(libspm.CACHE_DIR)
            handler = HTTPServer.SimpleHTTPRequestHandler
            httpd = socketserver.TCPServer((self.address, self.port), handler)
            httpd.serve_forever()
        finally:
            if httpd:
                httpd.shutdown()


class Disowned(object):
    ''' Print all files on the system not owned by a target '''
    def __init__(self, directory='/', cross=False, plain=False):
        self.directory = directory
        self.cross = cross
        self.plain = plain

    def main(self):
        if not self.plain:
            message.sub_info(_('Caching host files, this may take a while'))
        lhostfiles = misc.list_files(self.directory, self.cross)
        if not self.plain:
            message.sub_info(_('Searching for disowned files'))
        for sfile in lhostfiles:
            if not database.local_belongs(sfile, True):
                if self.plain:
                    print(sfile)
                else:
                    message.sub_info(_('Disowned file'), sfile)


class Upload(object):
    ''' Class to upload source/binary tarballs '''
    def __init__(self, targets, host=None, user=None, directory='/', \
        insecure=False):
        self.targets = targets
        self.host = host
        self.user = user
        self.directory = directory
        self.insecure = insecure

    def main(self):
        if not self.host:
            message.sub_critical(_('Host is empty'))
            sys.exit(2)
        elif not self.user:
            message.sub_critical(_('User is empty'))
            sys.exit(2)

        ftp = None
        try:
            arch = os.uname()[4]
            p = misc.getpass('Password for %s: ' % self.user)
            ftp = ftplib.FTP_TLS(self.host, self.user, p, timeout=libspm.TIMEOUT)
            if not self.insecure:
                ftp.prot_p()
            ftp.cwd('%s/tarballs/%s' % (self.directory, arch))
            for target in self.targets:
                if not database.remote_search(target):
                    message.sub_critical(_('Invalid target'), target)
                    sys.exit(2)
                version = database.remote_metadata(target, 'version')
                tarball = '%s/tarballs/%s/%s_%s.tar.bz2' % (libspm.CACHE_DIR, arch, target, version)
                depends = '%s.depends' % tarball
                signature = '%s.sig' % tarball
                if not os.path.isfile(tarball):
                    message.sub_critical(_('Binary tarball not available for'), target)
                    sys.exit(2)
                elif not os.path.isfile(depends):
                    message.sub_critical(_('Binary tarball depends not available for'), target)
                    sys.exit(2)
                files = [tarball, depends]
                if os.path.isfile(signature):
                    files.append(signature)
                elif libspm.SIGN:
                    message.sub_warning(_('Missing signature for'), tarball)
                for sfile in files:
                    message.sub_info(_('Uploading'), sfile)
                    fupload = open(sfile, 'r')
                    supload = os.path.basename(sfile)
                    ftp.storbinary('STOR %s' % supload, fupload)
                    fupload.close()
        finally:
            if ftp:
                ftp.quit()


try:
    EUID = os.geteuid()

    class OverrideDebug(argparse.Action):
        ''' Override printing of debug messages '''
        def __call__(self, parser, namespace, values, option_string=None):
            message.DEBUG = True
            setattr(namespace, self.dest, values)

    parser = argparse.ArgumentParser(prog='spm-tools', \
        description='Source Package Manager Tools', \
        epilog=_('NOTE: Some features are available only to the root user.'))
    subparsers = parser.add_subparsers(dest='mode')

    if EUID == 0:
        dist_parser = subparsers.add_parser('dist')
        dist_parser.add_argument('-s', '--sources', action='store_true', \
            help=_('Include all sources in the archive'))
        dist_parser.add_argument('-c', '--clean', action='store_true', \
            help=_('Clean all sources after creating archive'))
        dist_parser.add_argument('-d', '--directory', type=str, \
            default=misc.dir_current(), help=_('Set output directory'))
        dist_parser.add_argument('TARGETS', nargs='+', type=str, \
            help=_('Targets to apply actions on'))

    check_parser = subparsers.add_parser('check')
    check_parser.add_argument('-f', '--fast', action='store_true', \
        help=_('Skip some files/links'))
    check_parser.add_argument('-a', '--adjust', action='store_true', \
        help=_('Adjust target depends'))
    check_parser.add_argument('-D', '--depends', action='store_true', \
        help=_('Check dependencies of target'))
    check_parser.add_argument('-R', '--reverse', action='store_true', \
        help=_('Check reverse dependencies of target'))
    check_parser.add_argument('TARGETS', nargs='+', type=str, \
        help=_('Targets to apply actions on'))

    clean_parser = subparsers.add_parser('clean')

    lint_parser = subparsers.add_parser('lint')
    lint_parser.add_argument('-m', '--man', action='store_true', \
        help=_('Check for missing manual page(s)'))
    lint_parser.add_argument('-u', '--udev', action='store_true', \
        help=_('Check for cross-filesystem udev rule(s)'))
    lint_parser.add_argument('-s', '--symlink', action='store_true', \
        help=_('Check for cross-filesystem symlink(s)'))
    lint_parser.add_argument('-d', '--doc', action='store_true', \
        help=_('Check for documentation'))
    lint_parser.add_argument('-M', '--module', action='store_true', \
        help=_('Check for module(s) in non-standard directory'))
    lint_parser.add_argument('-f', '--footprint', action='store_true', \
        help=_('Check for footprint consistency'))
    lint_parser.add_argument('-b', '--builddir', action='store_true', \
        help=_('Check for build directory trace(s)'))
    lint_parser.add_argument('-o', '--ownership', action='store_true', \
        help=_('Check ownership'))
    lint_parser.add_argument('-e', '--executable', action='store_true', \
        help=_('Check for non-executable(s) in PATH'))
    lint_parser.add_argument('-p', '--path', action='store_true', \
        help=_('Check for overlapping executable(s) in PATH'))
    lint_parser.add_argument('-n', '--shebang', action='store_true', \
        help=_('Check for incorrect shebang of scripts'))
    lint_parser.add_argument('-k', '--backup', action='store_true', \
        help=_('Check for incorrect or incomplete backup of files'))
    lint_parser.add_argument('-c', '--conflicts', action='store_true', \
        help=_('Check for conflicts between targets'))
    lint_parser.add_argument('-D', '--debug', action='store_true', \
        help=_('Check for missing debug symbols'))
    lint_parser.add_argument('-a', '--all', action='store_true', \
        help=_('Perform all checks'))
    lint_parser.add_argument('TARGETS', nargs='+', type=str, \
        help=_('Targets to apply actions on'))

    sane_parser = subparsers.add_parser('sane')
    sane_parser.add_argument('-e', '--enable', action='store_true', \
        help=_('Check for explicit --enable argument(s)'))
    sane_parser.add_argument('-d', '--disable', action='store_true', \
        help=_('Check for explicit --disable argument(s)'))
    sane_parser.add_argument('-n', '--null', action='store_true', \
        help=_('Check for /dev/null output redirection(s)'))
    sane_parser.add_argument('-m', '--maintainer', action='store_true', \
        help=_('Check for missing maintainer'))
    sane_parser.add_argument('-N', '--note', action='store_true', \
        help=_('Check for FIXME/TODO note(s)'))
    sane_parser.add_argument('-v', '--variables', action='store_true', \
        help=_('Check for essential variables'))
    sane_parser.add_argument('-t', '--triggers', action='store_true', \
        help=_('Check for unnecessary triggers invocation(s)'))
    sane_parser.add_argument('-u', '--users', action='store_true', \
        help=_('Check for user(s) being added but not deleted'))
    sane_parser.add_argument('-g', '--groups', action='store_true', \
        help=_('Check for group(s) being added but not deleted'))
    sane_parser.add_argument('-s', '--signatures', action='store_true', \
        help=_('Check for signature(s) not in the sources array'))
    sane_parser.add_argument('-a', '--all', action='store_true', \
        help=_('Perform all checks'))
    sane_parser.add_argument('TARGETS', nargs='+', type=str, \
        help=_('Targets to apply actions on'))

    if EUID == 0:
        merge_parser = subparsers.add_parser('merge')

    if EUID == 0:
        edit_parser = subparsers.add_parser('edit')
        edit_parser.add_argument('TARGETS', nargs='+', type=str, \
            help=_('Targets to apply actions on'))

    which_parser = subparsers.add_parser('which')
    which_parser.add_argument('-c', '--cat', action='store_true', \
        help=_('Display content of SRCBUILD'))
    which_parser.add_argument('-p', '--plain', action='store_true', \
        help=_('Print in plain format'))
    which_parser.add_argument('PATTERN', type=str, \
        help=_('Pattern to search for in remote targets'))

    pack_parser = subparsers.add_parser('pack')
    pack_parser.add_argument('-d', '--directory', type=str, \
        default=misc.dir_current(), help=_('Set output directory'))
    pack_parser.add_argument('TARGETS', nargs='+', type=str, \
        help=_('Targets to apply actions on'))

    pkg_parser = subparsers.add_parser('pkg')
    pkg_parser.add_argument('-d', '--directory', type=str, \
        default=misc.dir_current(), help=_('Set output directory'))
    pkg_parser.add_argument('TARGETS', nargs='+', type=str, \
        help=_('Targets to apply actions on'))

    serve_parser = subparsers.add_parser('serve')
    serve_parser.add_argument('-p', '--port', action='store', \
        type=int, default=8000, help=_('Use port for the server'))
    serve_parser.add_argument('-a', '--address', action='store', \
        type=str, default='', help=_('Use address for the server'))

    disowned_parser = subparsers.add_parser('disowned')
    disowned_parser.add_argument('-d', '--directory', type=str, \
        default='/', help=_('Set lookup directory'))
    disowned_parser.add_argument('-c', '--cross', action='store_true', \
        help=_('Scan cross-filesystem'))
    disowned_parser.add_argument('-p', '--plain', action='store_true', \
        help=_('Print in plain format'))

    upload_parser = subparsers.add_parser('upload')
    upload_parser.add_argument('-H', '--host', action='store', \
        type=str, required=True, help=_('Use host'))
    upload_parser.add_argument('-u', '--user', action='store', \
        type=str, required=True, help=_('Use user'))
    upload_parser.add_argument('-d', '--directory', type=str, \
        default='/', help=_('Use upload directory'))
    upload_parser.add_argument('-i', '--insecure', action='store_true', \
        help=_('Use insecure connection'))
    upload_parser.add_argument('TARGETS', nargs='+', type=str, \
        help=_('Targets to apply actions on'))

    parser.add_argument('--debug', nargs=0, action=OverrideDebug, \
        help=_('Enable debug messages'))
    parser.add_argument('--version', action='version', \
        version='Source Package Manager Tools v%s' % app_version, \
        help=_('Show SPM Tools version and exit'))

    ARGS = parser.parse_args()

    if ARGS.mode == 'dist':
        if 'world' in ARGS.TARGETS:
            position = ARGS.TARGETS.index('world')
            ARGS.TARGETS[position:position+1] = \
                database.local_all(basename=True)

        for alias in database.remote_aliases():
            if alias in ARGS.TARGETS:
                position = ARGS.TARGETS.index(alias)
                ARGS.TARGETS[position:position+1] = \
                    database.remote_alias(alias)

        message.info(_('Runtime information'))
        message.sub_info(_('SOURCES'), ARGS.sources)
        message.sub_info(_('CLEAN'), ARGS.clean)
        message.sub_info(_('DIRECTORY'), ARGS.directory)
        message.sub_info(_('TARGETS'), ARGS.TARGETS)
        message.info(_('Poking remotes...'))
        m = Dist(ARGS.TARGETS, ARGS.sources, ARGS.clean, ARGS.directory)
        m.main()

    elif ARGS.mode == 'check':
        message.info(_('Runtime information'))
        message.sub_info(_('FAST'), ARGS.fast)
        message.sub_info(_('DEPENDS'), ARGS.depends)
        message.sub_info(_('REVERSE'), ARGS.reverse)
        message.sub_info(_('ADJUST'), ARGS.adjust)
        message.sub_info(_('TARGETS'), ARGS.TARGETS)
        message.info(_('Poking locals...'))
        m = Check(ARGS.TARGETS, ARGS.fast, ARGS.depends, ARGS.reverse, \
            ARGS.adjust)
        m.main()

    elif ARGS.mode == 'clean':
        message.info(_('Poking locals...'))
        m = Clean()
        m.main()

    elif ARGS.mode == 'lint':
        if ARGS.all:
            ARGS.man = True
            ARGS.udev = True
            ARGS.symlink = True
            ARGS.doc = True
            ARGS.module = True
            ARGS.footprint = True
            ARGS.builddir = True
            ARGS.ownership = True
            ARGS.executable = True
            ARGS.path = True
            ARGS.shebang = True
            ARGS.backup = True
            ARGS.conflicts = True
            ARGS.debug = True

        message.info(_('Runtime information'))
        message.sub_info(_('MAN'), ARGS.man)
        message.sub_info(_('UDEV'), ARGS.udev)
        message.sub_info(_('SYMLINK'), ARGS.symlink)
        message.sub_info(_('DOC'), ARGS.doc)
        message.sub_info(_('MODULE'), ARGS.module)
        message.sub_info(_('FOOTPRINT'), ARGS.footprint)
        message.sub_info(_('BUILDDIR'), ARGS.builddir)
        message.sub_info(_('OWNERSHIP'), ARGS.ownership)
        message.sub_info(_('EXECUTABLE'), ARGS.executable)
        message.sub_info(_('PATH'), ARGS.path)
        message.sub_info(_('SHEBANG'), ARGS.shebang)
        message.sub_info(_('BACKUP'), ARGS.backup)
        message.sub_info(_('CONFLICTS'), ARGS.conflicts)
        message.sub_info(_('DEBUG'), ARGS.debug)
        message.sub_info(_('TARGETS'), ARGS.TARGETS)
        message.info(_('Poking locals...'))

        m = Lint(ARGS.TARGETS, ARGS.man, ARGS.udev, ARGS.symlink, ARGS.doc, \
            ARGS.module, ARGS.footprint, ARGS.builddir, ARGS.ownership, \
            ARGS.executable, ARGS.path, ARGS.shebang, ARGS.backup, \
            ARGS.conflicts, ARGS.debug)
        m.main()

    elif ARGS.mode == 'sane':
        if ARGS.all:
            ARGS.enable = True
            ARGS.disable = True
            ARGS.null = True
            ARGS.maintainer = True
            ARGS.note = True
            ARGS.variables = True
            ARGS.triggers = True
            ARGS.users = True
            ARGS.groups = True
            ARGS.signatures = True

        message.info(_('Runtime information'))
        message.sub_info(_('ENABLE'), ARGS.enable)
        message.sub_info(_('DISABLE'), ARGS.disable)
        message.sub_info(_('NULL'), ARGS.null)
        message.sub_info(_('MAINTAINER'), ARGS.maintainer)
        message.sub_info(_('NOTE'), ARGS.note)
        message.sub_info(_('VARIABLES'), ARGS.variables)
        message.sub_info(_('TRIGGERS'), ARGS.triggers)
        message.sub_info(_('USERS'), ARGS.users)
        message.sub_info(_('GROUPS'), ARGS.groups)
        message.sub_info(_('SIGNATURES'), ARGS.signatures)
        message.sub_info(_('TARGETS'), ARGS.TARGETS)
        message.info(_('Poking remotes...'))

        m = Sane(ARGS.TARGETS, ARGS.enable, ARGS.disable, ARGS.null, \
            ARGS.maintainer, ARGS.note, ARGS.variables, ARGS.triggers, \
            ARGS.users, ARGS.groups, ARGS.signatures)
        m.main()

    elif ARGS.mode == 'merge':
        message.info(_('Poking locals...'))
        m = Merge()
        m.main()

    elif ARGS.mode == 'edit':
        message.info(_('Runtime information'))
        message.sub_info(_('TARGETS'), ARGS.TARGETS)
        message.info(_('Poking remotes...'))
        m = Edit(ARGS.TARGETS)
        m.main()

    elif ARGS.mode == 'which':
        if not ARGS.plain:
            message.info(_('Runtime information'))
            message.sub_info(_('PATTERN'), ARGS.PATTERN)
        m = Which(ARGS.PATTERN, ARGS.cat, ARGS.plain)
        m.main()

    elif ARGS.mode == 'pack':
        message.info(_('Runtime information'))
        message.sub_info(_('DIRECTORY'), ARGS.directory)
        message.sub_info(_('TARGETS'), ARGS.TARGETS)
        m = Pack(ARGS.TARGETS, ARGS.directory)
        m.main()

    elif ARGS.mode == 'pkg':
        message.info(_('Runtime information'))
        message.sub_info(_('DIRECTORY'), ARGS.directory)
        message.sub_info(_('TARGETS'), ARGS.TARGETS)
        m = Pkg(ARGS.TARGETS, ARGS.directory)
        m.main()

    elif ARGS.mode == 'serve':
        message.info(_('Runtime information'))
        message.sub_info(_('CACHE_DIR'), libspm.CACHE_DIR)
        message.sub_info(_('PORT'), ARGS.port)
        message.sub_info(_('ADDRESS'), ARGS.address)
        m = Serve(ARGS.port, ARGS.address)
        m.main()

    elif ARGS.mode == 'disowned':
        if not ARGS.plain:
            message.info(_('Runtime information'))
            message.sub_info(_('DIRECTORY'), ARGS.directory)
            message.sub_info(_('CROSS'), ARGS.cross)
        m = Disowned(ARGS.directory, ARGS.cross, ARGS.plain)
        m.main()

    elif ARGS.mode == 'upload':
        message.info(_('Runtime information'))
        message.sub_info(_('HOST'), ARGS.host)
        message.sub_info(_('USER'), ARGS.user)
        message.sub_info(_('DIRECTORY'), ARGS.directory)
        message.sub_info(_('INSECURE'), ARGS.insecure)
        message.sub_info(_('TARGETS'), ARGS.TARGETS)
        message.info(_('Poking server...'))
        m = Upload(ARGS.TARGETS, ARGS.host, ARGS.user, ARGS.directory, \
            ARGS.insecure)
        m.main()

except configparser.Error as detail:
    message.critical('CONFIGPARSER', detail)
    sys.exit(3)
except subprocess.CalledProcessError as detail:
    message.critical('SUBPROCESS', detail)
    sys.exit(4)
except HTTPError as detail:
    if hasattr(detail, 'url'):
        # misc.fetch() provides additional information
        message.critical('URLLIB', '%s %s (%s)' % (detail.url, detail.reason, detail.code))
    else:
        message.critical('URLLIB', detail)
    sys.exit(5)
except tarfile.TarError as detail:
    message.critical('TARFILE', detail)
    sys.exit(6)
except zipfile.BadZipfile as detail:
    message.critical('ZIPFILE', detail)
    sys.exit(7)
except shutil.Error as detail:
    message.critical('SHUTIL', detail)
    sys.exit(8)
except OSError as detail:
    message.critical('OS', detail)
    sys.exit(9)
except IOError as detail:
    message.critical('IO', detail)
    sys.exit(10)
except re.error as detail:
    message.critical('REGEXP', detail)
    sys.exit(11)
except ftplib.all_errors as detail:
    message.critical('FTPLIB', detail)
    sys.exit(12)
except KeyboardInterrupt:
    message.critical('Interrupt signal received')
    sys.exit(13)
except SystemExit:
    sys.exit(2)
except Exception as detail:
    message.critical('Unexpected error', detail)
    sys.exit(1)
finally:
    if not 'stable' in app_version and sys.exc_info()[0]:
        raise<|MERGE_RESOLUTION|>--- conflicted
+++ resolved
@@ -314,17 +314,10 @@
                         message.sub_warning(_('Documentation provided'))
 
                 if self.module:
-<<<<<<< HEAD
                     for sfile in target_footprint_lines:
                         if sfile.endswith(('.ko', '.ko.gz', '.ko.bz2', 'ko.xz')) \
                             and not os.path.dirname(sfile).endswith('/misc'):
                             message.sub_warning(_('Extra module(s) in non-standard directory'), sfile)
-=======
-                    for sfile in target_footprint.splitlines():
-                        if sfile.endswith(('.ko', '.ko.gz', '.ko.bz2', 'ko.xz')) \
-                            and not os.path.dirname(sfile).endswith('/misc'):
-                            message.sub_warning(_('Extra module(s) in non-standard directory'))
->>>>>>> 7feecdf5
 
                 if self.footprint:
                     if not target_footprint:
